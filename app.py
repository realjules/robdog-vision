--- conflicted
+++ resolved
@@ -11,10 +11,7 @@
 import io
 import base64
 import logging
-<<<<<<< HEAD
-=======
 import os
->>>>>>> 5b1e6b8f
 from transformers import AutoFeatureExtractor, ViTForImageClassification
 
 # Configure logging
@@ -103,17 +100,6 @@
 @app.get("/")
 async def get_index():
     try:
-<<<<<<< HEAD
-        with open("static/index.html", "r") as f:
-            html_content = f.read()
-        return HTMLResponse(content=html_content, status_code=200)
-    except FileNotFoundError:
-        print("Error: index.html not found in static directory")
-        return HTMLResponse(content="<h1>Error: Page not found</h1>", status_code=404)
-    except Exception as e:
-        print(f"Error serving index page: {str(e)}")
-        return HTMLResponse(content="<h1>Internal Server Error</h1>", status_code=500)
-=======
         logger.info("Attempting to read index.html")
         current_dir = os.path.dirname(os.path.abspath(__file__))
         index_path = os.path.join(current_dir, "static", "index.html")
@@ -137,7 +123,6 @@
             content=f"<h1>Internal Server Error</h1><p>Error: {str(e)}</p>",
             status_code=500
         )
->>>>>>> 5b1e6b8f
 
 @app.websocket("/ws")
 async def websocket_endpoint(websocket: WebSocket):
